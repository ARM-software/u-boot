--- conflicted
+++ resolved
@@ -21,8 +21,6 @@
 #define CFIFO_RXFLUSH   (1 << 6)
 #define SFIFO_RXOF      (1 << 2)
 #define SFIFO_RXUF      (1 << 0)
-<<<<<<< HEAD
-=======
 
 #define STAT_LBKDIF	(1 << 31)
 #define STAT_RXEDGIF	(1 << 30)
@@ -46,7 +44,6 @@
 
 #define WATER_TXWATER_OFF	1
 #define WATER_RXWATER_OFF	16
->>>>>>> 2a8c9c86
 
 DECLARE_GLOBAL_DATA_PTR;
 
