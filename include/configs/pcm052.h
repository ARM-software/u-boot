/*
 * Copyright 2013 Freescale Semiconductor, Inc.
 *
 * Configuration settings for the phytec PCM-052 SoM.
 *
 * SPDX-License-Identifier:	GPL-2.0+
 */

#ifndef __CONFIG_H
#define __CONFIG_H

#include <asm/arch/imx-regs.h>

<<<<<<< HEAD
#define CONFIG_VF610
=======
#define CONFIG_SYS_THUMB_BUILD
>>>>>>> d883fcc6

#define CONFIG_SKIP_LOWLEVEL_INIT

/* Enable passing of ATAGs */
#define CONFIG_CMDLINE_TAG

/* Size of malloc() pool */
#define CONFIG_SYS_MALLOC_LEN		(CONFIG_ENV_SIZE + 2 * 1024 * 1024)

/* Allow to overwrite serial and ethaddr */
#define CONFIG_ENV_OVERWRITE

/* NAND support */
#define CONFIG_CMD_NAND
#define CONFIG_CMD_NAND_TRIMFFS
#define CONFIG_SYS_NAND_ONFI_DETECTION

#ifdef CONFIG_CMD_NAND
#define CONFIG_SYS_MAX_NAND_DEVICE	1
#define CONFIG_SYS_NAND_BASE		NFC_BASE_ADDR

#define CONFIG_JFFS2_NAND

/* UBI */
#define CONFIG_CMD_UBIFS
#define CONFIG_RBTREE
#define CONFIG_LZO

/* Dynamic MTD partition support */
#define CONFIG_CMD_MTDPARTS
#define CONFIG_MTD_PARTITIONS
#define CONFIG_MTD_DEVICE

#ifndef MTDIDS_DEFAULT
#define MTDIDS_DEFAULT			"nand0=NAND"
#endif

#ifndef MTDPARTS_DEFAULT
#define MTDPARTS_DEFAULT		"mtdparts=NAND:640k(bootloader)"\
					",128k(env1)"\
					",128k(env2)"\
					",128k(dtb)"\
					",6144k(kernel)"\
					",-(root)"
#endif

#endif

#define CONFIG_FSL_ESDHC
#define CONFIG_SYS_FSL_ESDHC_ADDR	0
#define CONFIG_SYS_FSL_ESDHC_NUM	1

/*#define CONFIG_ESDHC_DETECT_USE_EXTERN_IRQ1*/

#define CONFIG_FEC_MXC
#define CONFIG_MII
#define IMX_FEC_BASE			ENET_BASE_ADDR
#define CONFIG_FEC_XCV_TYPE		RMII
#define CONFIG_FEC_MXC_PHYADDR          0
#define CONFIG_PHYLIB
#define CONFIG_PHY_MICREL

/* QSPI Configs*/

#ifdef CONFIG_FSL_QSPI
#define FSL_QSPI_FLASH_SIZE		(1 << 24)
#define FSL_QSPI_FLASH_NUM		2
#define CONFIG_SYS_FSL_QSPI_LE
#endif

/* I2C Configs */
#define CONFIG_SYS_I2C
#define CONFIG_SYS_I2C_MXC_I2C3
#define CONFIG_SYS_I2C_MXC

/* RTC (actually an RV-4162 but M41T62-compatible) */
#define CONFIG_CMD_DATE
#define CONFIG_RTC_M41T62
#define CONFIG_SYS_I2C_RTC_ADDR 0x68
#define CONFIG_SYS_RTC_BUS_NUM 2

/* EEPROM (24FC256) */
#define CONFIG_CMD_EEPROM
#define CONFIG_SYS_I2C_EEPROM_ADDR 0x50
#define CONFIG_SYS_I2C_EEPROM_ADDR_LEN 2
#define CONFIG_SYS_I2C_EEPROM_BUS 2


#define CONFIG_LOADADDR			0x82000000

/* We boot from the gfxRAM area of the OCRAM. */
#define CONFIG_SYS_TEXT_BASE		0x3f408000
#define CONFIG_BOARD_SIZE_LIMIT		524288

/* if no target-specific extra environment settings were defined by the
   target, define an empty one */
#ifndef PCM052_EXTRA_ENV_SETTINGS
#define PCM052_EXTRA_ENV_SETTINGS
#endif

/* if no target-specific boot command was defined by the target,
   define an empty one */
#ifndef PCM052_BOOTCOMMAND
#define PCM052_BOOTCOMMAND
#endif

/* if no target-specific extra environment settings were defined by the
   target, define an empty one */
#ifndef PCM052_NET_INIT
#define PCM052_NET_INIT
#endif

/* boot command, including the target-defined one if any */
#define CONFIG_BOOTCOMMAND	PCM052_BOOTCOMMAND "run bootcmd_nand"

/* Extra env settings (including the target-defined ones if any) */
#define CONFIG_EXTRA_ENV_SETTINGS \
	PCM052_EXTRA_ENV_SETTINGS \
	"autoload=no\0" \
	"fdt_high=0xffffffff\0" \
	"initrd_high=0xffffffff\0" \
	"blimg_file=u-boot.vyb\0" \
	"blimg_addr=0x81000000\0" \
	"kernel_file=zImage\0" \
	"kernel_addr=0x82000000\0" \
	"fdt_file=zImage.dtb\0" \
	"fdt_addr=0x81000000\0" \
	"ram_file=uRamdisk\0" \
	"ram_addr=0x83000000\0" \
	"filesys=rootfs.ubifs\0" \
	"sys_addr=0x81000000\0" \
	"tftploc=/path/to/tftp/directory/\0" \
	"nfs_root=/path/to/nfs/root\0" \
	"tftptimeout=1000\0" \
	"tftptimeoutcountmax=1000000\0" \
	"mtdparts=" MTDPARTS_DEFAULT "\0" \
	"bootargs_base=setenv bootargs rw " \
		" mem=" __stringify(CONFIG_PCM052_DDR_SIZE) "M " \
		"console=ttyLP1,115200n8\0" \
	"bootargs_sd=setenv bootargs ${bootargs} " \
		"root=/dev/mmcblk0p2 rootwait\0" \
	"bootargs_net=setenv bootargs ${bootargs} root=/dev/nfs ip=dhcp " \
		"nfsroot=${serverip}:${nfs_root},v3,tcp\0" \
	"bootargs_nand=setenv bootargs ${bootargs} " \
		"ubi.mtd=5 rootfstype=ubifs root=ubi0:rootfs\0" \
	"bootargs_ram=setenv bootargs ${bootargs} " \
		"root=/dev/ram rw initrd=${ram_addr}\0" \
	"bootargs_mtd=setenv bootargs ${bootargs} ${mtdparts}\0" \
	"bootcmd_sd=run bootargs_base bootargs_sd bootargs_mtd; " \
		"fatload mmc 0:1 ${kernel_addr} ${kernel_file}; " \
		"fatload mmc 0:1 ${fdt_addr} ${fdt_file}; " \
		"bootz ${kernel_addr} - ${fdt_addr}\0" \
	"bootcmd_net=run bootargs_base bootargs_net bootargs_mtd; " \
		"tftpboot ${kernel_addr} ${tftpdir}${kernel_file}; " \
		"tftpboot ${fdt_addr} ${tftpdir}${fdt_file}; " \
		"bootz ${kernel_addr} - ${fdt_addr}\0" \
	"bootcmd_nand=run bootargs_base bootargs_nand bootargs_mtd; " \
		"nand read ${fdt_addr} dtb; " \
		"nand read ${kernel_addr} kernel; " \
		"bootz ${kernel_addr} - ${fdt_addr}\0" \
	"bootcmd_ram=run bootargs_base bootargs_ram bootargs_mtd; " \
		"nand read ${fdt_addr} dtb; " \
		"nand read ${kernel_addr} kernel; " \
		"nand read ${ram_addr} root; " \
		"bootz ${kernel_addr} ${ram_addr} ${fdt_addr}\0" \
	"update_bootloader_from_tftp=" PCM052_NET_INIT \
		"if tftp ${blimg_addr} "\
		"${tftpdir}${blimg_file}; then " \
		"mtdparts default; " \
		"nand erase.part bootloader; " \
		"nand write ${blimg_addr} bootloader ${filesize}; fi\0" \
	"update_kernel_from_sd=if fatload mmc 0:2 ${kernel_addr} " \
		"${kernel_file}; " \
		"then mtdparts default; " \
		"nand erase.part kernel; " \
		"nand write ${kernel_addr} kernel ${filesize}; " \
		"if fatload mmc 0:2 ${fdt_addr} ${fdt_file}; then " \
		"nand erase.part dtb; " \
		"nand write ${fdt_addr} dtb ${filesize}; fi\0" \
	"update_kernel_from_tftp=" PCM052_NET_INIT \
		"if tftp ${fdt_addr} ${tftpdir}${fdt_file}; " \
		"then setenv fdtsize ${filesize}; " \
		"if tftp ${kernel_addr} ${tftpdir}${kernel_file}; then " \
		"mtdparts default; " \
		"nand erase.part dtb; " \
		"nand write ${fdt_addr} dtb ${fdtsize}; " \
		"nand erase.part kernel; " \
		"nand write ${kernel_addr} kernel ${filesize}; fi; fi\0" \
	"update_rootfs_from_tftp=" PCM052_NET_INIT \
		"if tftp ${sys_addr} ${tftpdir}${filesys}; " \
		"then mtdparts default; " \
		"nand erase.part root; " \
		"ubi part root; " \
		"ubi create rootfs; " \
		"ubi write ${sys_addr} rootfs ${filesize}; fi\0" \
	"update_ramdisk_from_tftp=" PCM052_NET_INIT \
		"if tftp ${ram_addr} ${tftpdir}${ram_file}; " \
		"then mtdparts default; " \
		"nand erase.part root; " \
		"nand write ${ram_addr} root ${filesize}; fi\0"

/* Miscellaneous configurable options */
#define CONFIG_SYS_LONGHELP		/* undef to save memory */
#define CONFIG_AUTO_COMPLETE
#define CONFIG_CMDLINE_EDITING
#define CONFIG_SYS_CBSIZE		256	/* Console I/O Buffer Size */
#define CONFIG_SYS_PBSIZE		\
			(CONFIG_SYS_CBSIZE + sizeof(CONFIG_SYS_PROMPT) + 16)
#define CONFIG_SYS_MAXARGS		16	/* max number of command args */
#define CONFIG_SYS_BARGSIZE		CONFIG_SYS_CBSIZE

#define CONFIG_SYS_MEMTEST_START	0x80010000
#define CONFIG_SYS_MEMTEST_END		0x87C00000

#define CONFIG_SYS_LOAD_ADDR		CONFIG_LOADADDR

/*
 * Stack sizes
 * The stack sizes are set up in start.S using the settings below
 */
#define CONFIG_STACKSIZE		(128 * 1024)	/* regular stack */

/* Physical memory map */
#define CONFIG_NR_DRAM_BANKS		1
#define PHYS_SDRAM			(0x80000000)
#define PHYS_SDRAM_SIZE			(CONFIG_PCM052_DDR_SIZE * 1024 * 1024)

#define CONFIG_SYS_SDRAM_BASE		PHYS_SDRAM
#define CONFIG_SYS_INIT_RAM_ADDR	IRAM_BASE_ADDR
#define CONFIG_SYS_INIT_RAM_SIZE	IRAM_SIZE

#define CONFIG_SYS_INIT_SP_OFFSET \
	(CONFIG_SYS_INIT_RAM_SIZE - GENERATED_GBL_DATA_SIZE)
#define CONFIG_SYS_INIT_SP_ADDR \
	(CONFIG_SYS_INIT_RAM_ADDR + CONFIG_SYS_INIT_SP_OFFSET)

/* environment organization */
#ifdef CONFIG_ENV_IS_IN_MMC
#define CONFIG_ENV_SIZE			(8 * 1024)

#define CONFIG_ENV_OFFSET		(12 * 64 * 1024)
#define CONFIG_SYS_MMC_ENV_DEV		0
#endif

#ifdef CONFIG_ENV_IS_IN_NAND
#define CONFIG_ENV_SECT_SIZE		(128 * 1024)
#define CONFIG_ENV_SIZE			(8 * 1024)
#define CONFIG_ENV_OFFSET		0xA0000
#define CONFIG_ENV_SIZE_REDUND		(8 * 1024)
#define CONFIG_ENV_OFFSET_REDUND	0xC0000
#endif

#endif<|MERGE_RESOLUTION|>--- conflicted
+++ resolved
@@ -10,12 +10,6 @@
 #define __CONFIG_H
 
 #include <asm/arch/imx-regs.h>
-
-<<<<<<< HEAD
-#define CONFIG_VF610
-=======
-#define CONFIG_SYS_THUMB_BUILD
->>>>>>> d883fcc6
 
 #define CONFIG_SKIP_LOWLEVEL_INIT
 
